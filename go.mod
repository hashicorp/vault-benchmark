module github.com/hashicorp/vault-benchmark

go 1.23.0

toolchain go1.24.5

require (
	cloud.google.com/go/compute/metadata v0.2.3
	github.com/docker/docker v24.0.9+incompatible
	github.com/go-jose/go-jose/v3 v3.0.4
	github.com/google/uuid v1.6.0
	github.com/hashicorp/go-cleanhttp v0.5.2
	github.com/hashicorp/go-gcp-common v0.8.0
	github.com/hashicorp/go-hclog v1.6.3
	github.com/hashicorp/go-secure-stdlib/awsutil v0.2.3
	github.com/hashicorp/go-secure-stdlib/parseutil v0.1.7
	github.com/hashicorp/go-uuid v1.0.3
	github.com/hashicorp/go-version v1.6.0
	github.com/hashicorp/hcl/v2 v2.17.0
	github.com/hashicorp/vault/api v1.9.2
	github.com/hashicorp/vault/sdk v0.9.1
	github.com/kr/text v0.2.0
	github.com/mattn/go-colorable v0.1.13
	github.com/mitchellh/cli v1.1.5
	github.com/mitchellh/mapstructure v1.5.0
	github.com/posener/complete v1.2.3
	github.com/prometheus/client_golang v1.16.0
	github.com/sethvargo/go-password v0.2.0
	github.com/tsenart/vegeta/v12 v12.8.4
<<<<<<< HEAD
	golang.org/x/crypto v0.33.0
	golang.org/x/oauth2 v0.13.0
	google.golang.org/api v0.149.0
=======
	golang.org/x/crypto v0.36.0
	golang.org/x/oauth2 v0.10.0
	google.golang.org/api v0.130.0
>>>>>>> 1dbab1bd
)

require (
	cloud.google.com/go/compute v1.23.3 // indirect
	dario.cat/mergo v1.0.1 // indirect
	github.com/Azure/go-ansiterm v0.0.0-20230124172434-306776ec8161 // indirect
	github.com/Masterminds/goutils v1.1.1 // indirect
	github.com/Masterminds/semver/v3 v3.3.0 // indirect
	github.com/Masterminds/sprig/v3 v3.3.0 // indirect
	github.com/Microsoft/go-winio v0.6.2 // indirect
	github.com/agext/levenshtein v1.2.3 // indirect
	github.com/apparentlymart/go-textseg/v13 v13.0.0 // indirect
	github.com/armon/go-radix v1.0.0 // indirect
	github.com/aws/aws-sdk-go v1.55.6 // indirect
	github.com/beorn7/perks v1.0.1 // indirect
	github.com/bgentry/speakeasy v0.1.0 // indirect
	github.com/cenkalti/backoff/v3 v3.2.2 // indirect
	github.com/cespare/xxhash/v2 v2.2.0 // indirect
	github.com/containerd/containerd v1.7.27 // indirect
	github.com/docker/distribution v2.8.2+incompatible // indirect
	github.com/docker/go-connections v0.4.0 // indirect
	github.com/docker/go-units v0.5.0 // indirect
	github.com/fatih/color v1.16.0 // indirect
	github.com/gogo/protobuf v1.3.2 // indirect
	github.com/golang/groupcache v0.0.0-20210331224755-41bb18bfe9da // indirect
	github.com/golang/protobuf v1.5.4 // indirect
	github.com/golang/snappy v0.0.4 // indirect
	github.com/google/go-cmp v0.6.0 // indirect
	github.com/google/s2a-go v0.1.7 // indirect
	github.com/googleapis/enterprise-certificate-proxy v0.3.2 // indirect
	github.com/googleapis/gax-go/v2 v2.12.0 // indirect
	github.com/hashicorp/errwrap v1.1.0 // indirect
	github.com/hashicorp/go-multierror v1.1.1 // indirect
	github.com/hashicorp/go-retryablehttp v0.7.7 // indirect
	github.com/hashicorp/go-rootcerts v1.0.2 // indirect
	github.com/hashicorp/go-secure-stdlib/strutil v0.1.2 // indirect
	github.com/hashicorp/go-sockaddr v1.0.2 // indirect
	github.com/hashicorp/hcl v1.0.1-vault-5 // indirect
	github.com/huandu/xstrings v1.5.0 // indirect
	github.com/influxdata/tdigest v0.0.1 // indirect
	github.com/jmespath/go-jmespath v0.4.0 // indirect
	github.com/josharian/intern v1.0.0 // indirect
	github.com/klauspost/compress v1.16.7 // indirect
	github.com/mailru/easyjson v0.7.7 // indirect
	github.com/mattn/go-isatty v0.0.20 // indirect
	github.com/matttproud/golang_protobuf_extensions v1.0.4 // indirect
	github.com/mitchellh/copystructure v1.2.0 // indirect
	github.com/mitchellh/go-homedir v1.1.0 // indirect
	github.com/mitchellh/go-wordwrap v1.0.1 // indirect
	github.com/mitchellh/reflectwalk v1.0.2 // indirect
	github.com/moby/patternmatcher v0.5.0 // indirect
	github.com/moby/sys/sequential v0.5.0 // indirect
	github.com/moby/sys/userns v0.1.0 // indirect
	github.com/opencontainers/go-digest v1.0.0 // indirect
	github.com/opencontainers/image-spec v1.1.0 // indirect
	github.com/opencontainers/runc v1.1.12 // indirect
	github.com/pierrec/lz4 v2.6.1+incompatible // indirect
	github.com/pkg/errors v0.9.1 // indirect
	github.com/prometheus/client_model v0.4.0 // indirect
	github.com/prometheus/common v0.44.0 // indirect
	github.com/prometheus/procfs v0.11.0 // indirect
	github.com/rogpeppe/go-internal v1.11.0 // indirect
	github.com/ryanuber/go-glob v1.0.0 // indirect
	github.com/shopspring/decimal v1.4.0 // indirect
	github.com/sirupsen/logrus v1.9.3 // indirect
	github.com/spf13/cast v1.7.0 // indirect
	github.com/zclconf/go-cty v1.13.2 // indirect
	go.opencensus.io v0.24.0 // indirect
<<<<<<< HEAD
	golang.org/x/net v0.35.0 // indirect
	golang.org/x/sys v0.30.0 // indirect
	golang.org/x/text v0.22.0 // indirect
=======
	golang.org/x/mod v0.17.0 // indirect
	golang.org/x/net v0.37.0 // indirect
	golang.org/x/sync v0.12.0 // indirect
	golang.org/x/sys v0.31.0 // indirect
	golang.org/x/text v0.23.0 // indirect
>>>>>>> 1dbab1bd
	golang.org/x/time v0.3.0 // indirect
	google.golang.org/appengine v1.6.7 // indirect
	google.golang.org/genproto/googleapis/rpc v0.0.0-20240401170217-c3f982113cda // indirect
	google.golang.org/grpc v1.59.0 // indirect
	google.golang.org/protobuf v1.35.2 // indirect
)<|MERGE_RESOLUTION|>--- conflicted
+++ resolved
@@ -27,15 +27,9 @@
 	github.com/prometheus/client_golang v1.16.0
 	github.com/sethvargo/go-password v0.2.0
 	github.com/tsenart/vegeta/v12 v12.8.4
-<<<<<<< HEAD
-	golang.org/x/crypto v0.33.0
+	golang.org/x/crypto v0.36.0
 	golang.org/x/oauth2 v0.13.0
 	google.golang.org/api v0.149.0
-=======
-	golang.org/x/crypto v0.36.0
-	golang.org/x/oauth2 v0.10.0
-	google.golang.org/api v0.130.0
->>>>>>> 1dbab1bd
 )
 
 require (
@@ -104,17 +98,9 @@
 	github.com/spf13/cast v1.7.0 // indirect
 	github.com/zclconf/go-cty v1.13.2 // indirect
 	go.opencensus.io v0.24.0 // indirect
-<<<<<<< HEAD
-	golang.org/x/net v0.35.0 // indirect
-	golang.org/x/sys v0.30.0 // indirect
-	golang.org/x/text v0.22.0 // indirect
-=======
-	golang.org/x/mod v0.17.0 // indirect
 	golang.org/x/net v0.37.0 // indirect
-	golang.org/x/sync v0.12.0 // indirect
 	golang.org/x/sys v0.31.0 // indirect
 	golang.org/x/text v0.23.0 // indirect
->>>>>>> 1dbab1bd
 	golang.org/x/time v0.3.0 // indirect
 	google.golang.org/appengine v1.6.7 // indirect
 	google.golang.org/genproto/googleapis/rpc v0.0.0-20240401170217-c3f982113cda // indirect
