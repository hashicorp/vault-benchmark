module github.com/hashicorp/vault-benchmark

go 1.23.0

toolchain go1.24.5

require (
	cloud.google.com/go/compute/metadata v0.2.3
	github.com/docker/docker v24.0.9+incompatible
	github.com/go-jose/go-jose/v3 v3.0.4
	github.com/google/uuid v1.6.0
	github.com/hashicorp/go-cleanhttp v0.5.2
	github.com/hashicorp/go-gcp-common v0.8.0
	github.com/hashicorp/go-hclog v1.6.3
	github.com/hashicorp/go-secure-stdlib/awsutil v0.2.3
	github.com/hashicorp/go-secure-stdlib/parseutil v0.1.7
	github.com/hashicorp/go-uuid v1.0.3
	github.com/hashicorp/go-version v1.6.0
	github.com/hashicorp/hcl/v2 v2.17.0
	github.com/hashicorp/vault/api v1.9.2
	github.com/hashicorp/vault/sdk v0.9.1
	github.com/kr/text v0.2.0
	github.com/mattn/go-colorable v0.1.13
	github.com/mitchellh/cli v1.1.5
	github.com/mitchellh/mapstructure v1.5.0
	github.com/posener/complete v1.2.3
	github.com/prometheus/client_golang v1.16.0
	github.com/sethvargo/go-password v0.2.0
	github.com/tsenart/vegeta/v12 v12.8.4
	golang.org/x/crypto v0.36.0
	golang.org/x/oauth2 v0.13.0
	google.golang.org/api v0.149.0
)

require (
	cloud.google.com/go/compute v1.23.3 // indirect
	dario.cat/mergo v1.0.1 // indirect
	github.com/Azure/go-ansiterm v0.0.0-20230124172434-306776ec8161 // indirect
	github.com/Masterminds/goutils v1.1.1 // indirect
	github.com/Masterminds/semver/v3 v3.3.0 // indirect
	github.com/Masterminds/sprig/v3 v3.3.0 // indirect
	github.com/Microsoft/go-winio v0.6.2 // indirect
	github.com/agext/levenshtein v1.2.3 // indirect
	github.com/apparentlymart/go-textseg/v13 v13.0.0 // indirect
	github.com/armon/go-radix v1.0.0 // indirect
	github.com/aws/aws-sdk-go v1.55.6 // indirect
	github.com/beorn7/perks v1.0.1 // indirect
	github.com/bgentry/speakeasy v0.1.0 // indirect
	github.com/cenkalti/backoff/v3 v3.2.2 // indirect
	github.com/cespare/xxhash/v2 v2.2.0 // indirect
	github.com/containerd/containerd v1.7.27 // indirect
	github.com/docker/distribution v2.8.2+incompatible // indirect
	github.com/docker/go-connections v0.4.0 // indirect
	github.com/docker/go-units v0.5.0 // indirect
	github.com/fatih/color v1.16.0 // indirect
	github.com/gogo/protobuf v1.3.2 // indirect
	github.com/golang/groupcache v0.0.0-20210331224755-41bb18bfe9da // indirect
	github.com/golang/protobuf v1.5.4 // indirect
	github.com/golang/snappy v0.0.4 // indirect
	github.com/google/go-cmp v0.6.0 // indirect
	github.com/google/s2a-go v0.1.7 // indirect
	github.com/googleapis/enterprise-certificate-proxy v0.3.2 // indirect
	github.com/googleapis/gax-go/v2 v2.12.0 // indirect
	github.com/hashicorp/errwrap v1.1.0 // indirect
	github.com/hashicorp/go-multierror v1.1.1 // indirect
	github.com/hashicorp/go-retryablehttp v0.7.7 // indirect
	github.com/hashicorp/go-rootcerts v1.0.2 // indirect
	github.com/hashicorp/go-secure-stdlib/strutil v0.1.2 // indirect
	github.com/hashicorp/go-sockaddr v1.0.2 // indirect
	github.com/hashicorp/hcl v1.0.1-vault-5 // indirect
	github.com/huandu/xstrings v1.5.0 // indirect
	github.com/influxdata/tdigest v0.0.1 // indirect
	github.com/jmespath/go-jmespath v0.4.0 // indirect
	github.com/josharian/intern v1.0.0 // indirect
	github.com/klauspost/compress v1.16.7 // indirect
	github.com/mailru/easyjson v0.7.7 // indirect
	github.com/mattn/go-isatty v0.0.20 // indirect
	github.com/matttproud/golang_protobuf_extensions v1.0.4 // indirect
	github.com/mitchellh/copystructure v1.2.0 // indirect
	github.com/mitchellh/go-homedir v1.1.0 // indirect
	github.com/mitchellh/go-wordwrap v1.0.1 // indirect
	github.com/mitchellh/reflectwalk v1.0.2 // indirect
	github.com/moby/patternmatcher v0.5.0 // indirect
	github.com/moby/sys/sequential v0.5.0 // indirect
	github.com/moby/sys/userns v0.1.0 // indirect
	github.com/opencontainers/go-digest v1.0.0 // indirect
	github.com/opencontainers/image-spec v1.1.0 // indirect
	github.com/opencontainers/runc v1.1.12 // indirect
	github.com/pierrec/lz4 v2.6.1+incompatible // indirect
	github.com/pkg/errors v0.9.1 // indirect
	github.com/prometheus/client_model v0.4.0 // indirect
	github.com/prometheus/common v0.44.0 // indirect
	github.com/prometheus/procfs v0.11.0 // indirect
	github.com/rogpeppe/go-internal v1.11.0 // indirect
	github.com/ryanuber/go-glob v1.0.0 // indirect
	github.com/shopspring/decimal v1.4.0 // indirect
	github.com/sirupsen/logrus v1.9.3 // indirect
	github.com/spf13/cast v1.7.0 // indirect
	github.com/zclconf/go-cty v1.13.2 // indirect
	go.opencensus.io v0.24.0 // indirect
<<<<<<< HEAD
	golang.org/x/mod v0.17.0 // indirect
	golang.org/x/net v0.38.0 // indirect
	golang.org/x/sync v0.12.0 // indirect
=======
	golang.org/x/net v0.37.0 // indirect
>>>>>>> 195d4e46
	golang.org/x/sys v0.31.0 // indirect
	golang.org/x/text v0.23.0 // indirect
	golang.org/x/time v0.3.0 // indirect
	google.golang.org/appengine v1.6.7 // indirect
	google.golang.org/genproto/googleapis/rpc v0.0.0-20240401170217-c3f982113cda // indirect
	google.golang.org/grpc v1.59.0 // indirect
	google.golang.org/protobuf v1.35.2 // indirect
)<|MERGE_RESOLUTION|>--- conflicted
+++ resolved
@@ -98,13 +98,7 @@
 	github.com/spf13/cast v1.7.0 // indirect
 	github.com/zclconf/go-cty v1.13.2 // indirect
 	go.opencensus.io v0.24.0 // indirect
-<<<<<<< HEAD
-	golang.org/x/mod v0.17.0 // indirect
 	golang.org/x/net v0.38.0 // indirect
-	golang.org/x/sync v0.12.0 // indirect
-=======
-	golang.org/x/net v0.37.0 // indirect
->>>>>>> 195d4e46
 	golang.org/x/sys v0.31.0 // indirect
 	golang.org/x/text v0.23.0 // indirect
 	golang.org/x/time v0.3.0 // indirect
