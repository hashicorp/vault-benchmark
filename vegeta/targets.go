--- conflicted
+++ resolved
@@ -128,18 +128,15 @@
 	PctLDAPLogin             int
 	LDAPAuthConfig           LDAPAuthConfig
 	LDAPTestUserConfig       LDAPTestUserConfig
-<<<<<<< HEAD
 	PctMongoRead             int
 	MongoDBConfig            MongoDBConfig
 	MongoDBRoleConfig        MongoRoleConfig
-=======
 	PctLDAPStaticRead        int
 	PctLDAPStaticRotate      int
 	PctLDAPDynamicRead       int
 	LDAPSecretConfig         LDAPSecretConfig
 	LDAPStaticRoleConfig     LDAPStaticRoleConfig
 	LDAPDynamicRoleConfig    LDAPDynamicRoleConfig
->>>>>>> 2803d8a5
 	PctPostgreSQLRead        int
 	PostgreSQLDBConfig       PostgreSQLDBConfig
 	PostgreSQLRoleConfig     PostgreSQLRoleConfig
