package main

import (
	"crypto/tls"
	"encoding/json"
	"flag"
	"fmt"
	"io/ioutil"
	"log"
	"math/rand"
	"net/http"
	"os"
	"os/exec"
	"strings"
	"sync"
	"time"

	_ "net/http/pprof"

	"github.com/hashicorp/vault-tools/benchmark-vault/vegeta"
	vaultapi "github.com/hashicorp/vault/api"
	"github.com/prometheus/client_golang/prometheus"
	"github.com/prometheus/client_golang/prometheus/promhttp"
)

func init() {
	// This doesn't need to be in an init, just putting it here to call it out.
	rand.Seed(time.Now().UnixNano())
}

func main() {
	var (
		// Vault related settings
		vaultAddr   = flag.String("vault_addr", "", "vault address, overrides VAULT_ADDR")
		clusterJson = flag.String("cluster_json", "", "path to cluster.json file")
		vaultToken  = flag.String("vault_token", "", "vault token, overrides VAULT_TOKEN")
		auditPath   = flag.String("audit_path", "", "when creating vault cluster, path to file for audit log")
		caPEMFile   = flag.String("ca_pem_file", "", "when using external vault with HTTPS, path to its CA file in PEM format")

		// benchmark-vault settings
		workers       = flag.Int("workers", 10, "number of workers aka virtual users")
		rps           = flag.Int("rps", 0, "requests per second, or 0 for as fast as we can")
		duration      = flag.Duration("duration", 10*time.Second, "test duration")
		reportMode    = flag.String("report_mode", "terse", "reporting mode: terse, verbose, json")
		pprofInterval = flag.Duration("pprof_interval", 0, "collection interval for vault debug pprof profiling")
		inputResults  = flag.Bool("input_results", false, "instead of running tests, read a JSON file from a previous test run")
		annotate      = flag.String("annotate", "", "comma-separated name=value pairs include in bench_running prometheus metric, try name 'testname' for dashboard example")
		debug         = flag.Bool("debug", false, "before running tests, execute each benchmark target and output request/response info")

		pkiConfigJSON             = flag.String("pki_config_json", "", "when specified, path to PKI benchmark configuration JSON file to use")
		sshCaConfigJSON           = flag.String("ssh_ca_config_json", "", "when specified, path to SSH CA benchmark configuration JSON file to use")
		transitSignConfigJSON     = flag.String("transit_sign_config_json", "", "when specified, path to Transit sign benchmark configuration JSON file to use")
		transitVerifyConfigJSON   = flag.String("transit_verify_config_json", "", "when specified, path to Transit verify benchmark configuration JSON file to use")
		transitEncryptConfigJSON  = flag.String("transit_encrypt_config_json", "", "when specified, path to Transit encrypt benchmark configuration JSON file to use")
		transitDecryptConfigJSON  = flag.String("transit_decrypt_config_json", "", "when specified, path to Transit decrypt benchmark configuration JSON file to use")
		cassandraDBConfigJSON     = flag.String("cassandradb_config_json", "", "path to JSON file containing Vault CassandraDB configuration")
		cassandraDBRoleConfigJSON = flag.String("cassandradb_role_config_json", "", "when specified, path to CassandraDB benchmark role configuration JSON file to use")
		ldapConfigJSON            = flag.String("ldap_config_json", "", "path to JSON file containing Vault LDAP Auth configuration")
		ldapTestUserCredsJSON     = flag.String("ldap_test_user_creds_json", "", "path to JSON file containing test user credentials for LDAP Auth benchmarking")
<<<<<<< HEAD
		postgresqlDBConfigJSON    = flag.String("postgresql_config_json", "", "path to JSON file containing Vault PostgreSQLDB configuration")
		postgresqlRoleConfigJSON  = flag.String("postgresql_role_config_json", "", "when specified, path to PostgreSQLDB benchmark role configuration JSON file to use")
=======
		couchbaseConfigJSON       = flag.String("couchbase_config_json", "", "path to JSON file containing Vault Couchbase configuration")
		couchbaseRoleConfigJSON   = flag.String("couchbase_role_config_json", "", "when specified, path to Couchbase benchmark role configuration JSON file to use")
>>>>>>> 904f7d01
	)

	// test-related settings
	var spec = vegeta.TestSpecification{RandomMounts: true}
	flag.IntVar(&spec.NumKVs, "numkvs", 1000, "num KVs to use for KV operations")
	flag.IntVar(&spec.KVSize, "kvsize", 1, "num KVs to use for KV operations")
	flag.DurationVar(&spec.TokenTTL, "token_ttl", time.Hour, "ttl to use for logins")
	flag.IntVar(&spec.PctKvv1Write, "pct_kvv1_write", 0, "percent of requests that are kvv1 writes")
	flag.IntVar(&spec.PctKvv1Read, "pct_kvv1_read", 0, "percent of requests that are kvv1 reads")
	flag.IntVar(&spec.PctKvv2Write, "pct_kvv2_write", 0, "percent of requests that are kvv2 writes")
	flag.IntVar(&spec.PctKvv2Read, "pct_kvv2_read", 0, "percent of requests that are kvv2 reads")
	flag.IntVar(&spec.PctApproleLogin, "pct_approle_login", 0, "percent of requests that are approle logins")
	flag.IntVar(&spec.PctCertLogin, "pct_cert_login", 0, "percent of requests that are cert logins")
	flag.IntVar(&spec.PctPkiIssue, "pct_pki_issue", 0, "percent of requests that are pki issue certs")
	flag.IntVar(&spec.PctSshCaIssue, "pct_ssh_ca_issue", 0, "percent of requests that are ssh issue certs")
	flag.IntVar(&spec.PctHAStatus, "pct_ha_status", 0, "percent of requests that are ha status requests (/sys/ha-status)")
	flag.IntVar(&spec.PctSealStatus, "pct_seal_status", 0, "percent of requests that are seal status requests (/sys/seal-status)")
	flag.IntVar(&spec.PctMetrics, "pct_metrics", 0, "percent of requests that are read requests to metrics (/sys/metrics)")
	flag.IntVar(&spec.PctTransitSign, "pct_transit_sign", 0, "percent of requests that are sign requests to transit")
	flag.IntVar(&spec.PctTransitVerify, "pct_transit_verify", 0, "percent of requests that are verify requests to transit")
	flag.IntVar(&spec.PctTransitEncrypt, "pct_transit_encrypt", 0, "percent of requests that are encrypt requests to transit")
	flag.IntVar(&spec.PctTransitDecrypt, "pct_transit_decrypt", 0, "percent of requests that are decrypt requests to transit")
	flag.IntVar(&spec.PctCassandraRead, "pct_cassandradb_read", 0, "percent of requests that are CassandraDB credential generations")
	flag.IntVar(&spec.PctLDAPLogin, "pct_ldap_login", 0, "percent of requests that are LDAP logins")
<<<<<<< HEAD
	flag.IntVar(&spec.PctPostgreSQLRead, "pct_postgresql_read", 0, "percent of requests that are PostgreSQL credential generations")
=======
	flag.IntVar(&spec.PctCouchbaseRead, "pct_couchbase_read", 0, "percent of requests that are Couchbase dynamic credential generations")
>>>>>>> 904f7d01

	// Config Options
	flag.DurationVar(&spec.PkiConfig.SetupDelay, "pki_setup_delay", 50*time.Millisecond, "When running PKI tests, delay after creating mount before attempting issuer creation")
	flag.DurationVar(&spec.SshCaConfig.SetupDelay, "ssh_ca_setup_delay", 50*time.Millisecond, "When running SSH CA tests, delay after creating mount before attempting issuer creation")
	flag.DurationVar(&spec.TransitSignConfig.SetupDelay, "transit_sign_setup_delay", 50*time.Millisecond, "When running Transit sign tests, delay after creating mount before attempting key creation")
	flag.DurationVar(&spec.TransitVerifyConfig.SetupDelay, "transit_verify_setup_delay", 50*time.Millisecond, "When running Transit verify tests, delay after creating mount before attempting key creation")
	flag.DurationVar(&spec.TransitEncryptConfig.SetupDelay, "transit_encrypt_setup_delay", 50*time.Millisecond, "When running Transit encrypt tests, delay after creating mount before attempting key creation")
	flag.DurationVar(&spec.TransitDecryptConfig.SetupDelay, "transit_decrypt_setup_delay", 50*time.Millisecond, "When running Transit decrypt tests, delay after creating mount before attempting key creation")

	flag.Parse()

	if err := spec.PkiConfig.FromJSON(*pkiConfigJSON); err != nil {
		log.Fatalf("unable to parse PKI config at %v: %v", *pkiConfigJSON, err)
	}

	if err := spec.SshCaConfig.FromJSON(*sshCaConfigJSON); err != nil {
		log.Fatalf("unable to parse SSH CA config at %v: %v", *sshCaConfigJSON, err)
	}

	if err := spec.TransitSignConfig.FromJSON(*transitSignConfigJSON); err != nil {
		log.Fatalf("unable to parse Transit sign config at %v: %v", *transitSignConfigJSON, err)
	}

	if err := spec.TransitVerifyConfig.FromJSON(*transitVerifyConfigJSON); err != nil {
		log.Fatalf("unable to parse Transit verify config at %v: %v", *transitVerifyConfigJSON, err)
	}

	if err := spec.TransitEncryptConfig.FromJSON(*transitEncryptConfigJSON); err != nil {
		log.Fatalf("unable to parse Transit encrypt config at %v: %v", *transitEncryptConfigJSON, err)
	}

	if err := spec.TransitDecryptConfig.FromJSON(*transitDecryptConfigJSON); err != nil {
		log.Fatalf("unable to parse Transit decrypt config at %v: %v", *transitDecryptConfigJSON, err)
	}

	// Only attempt to load/generate config if actually testing
	// This is only needed since we are requiring configs for these tests
	if spec.PctCassandraRead > 0 {
		if err := spec.CassandraDBConfig.FromJSON(*cassandraDBConfigJSON); err != nil {
			log.Fatalf("unable to parse CassandraDB config at %v: %v", *cassandraDBConfigJSON, err)
		}

		if err := spec.CassandraDBRoleConfig.FromJSON(*cassandraDBRoleConfigJSON); err != nil {
			log.Fatalf("unable to parse CassandraDB Role config at %v: %v", *cassandraDBRoleConfigJSON, err)
		}
	}

	if spec.PctLDAPLogin > 0 {
		if err := spec.LDAPAuthConfig.FromJSON(*ldapConfigJSON); err != nil {
			log.Fatalf("unable to parse LDAP Config at %v: %v", *ldapConfigJSON, err)
		}

		if err := spec.LDAPTestUserConfig.FromJSON(*ldapTestUserCredsJSON); err != nil {
			log.Fatalf("unable to parse test LDAP user credentials at %v: %v", *ldapTestUserCredsJSON, err)
		}
	}

<<<<<<< HEAD
	if spec.PctPostgreSQLRead > 0 {
		if err := spec.PostgreSQLDBConfig.FromJSON(*postgresqlDBConfigJSON); err != nil {
			log.Fatalf("unable to parse PostgreSQL config at %v: %v", *postgresqlDBConfigJSON, err)
		}

		if err := spec.PostgreSQLRoleConfig.FromJSON(*postgresqlRoleConfigJSON); err != nil {
			log.Fatalf("unable to parse PostgreSQL Role config at %v: %v", *postgresqlRoleConfigJSON, err)
=======
	if spec.PctCouchbaseRead > 0 {
		if err := spec.CouchbaseConfig.FromJSON(*couchbaseConfigJSON); err != nil {
			log.Fatalf("unable to parse Couchbase config at %v: %v", *couchbaseConfigJSON, err)
		}

		if err := spec.CouchbaseRoleConfig.FromJSON(*couchbaseRoleConfigJSON); err != nil {
			log.Fatalf("unable to parse Couchbase role config at %v: %v", *couchbaseRoleConfigJSON, err)
>>>>>>> 904f7d01
		}
	}

	switch *reportMode {
	case "terse", "verbose", "json":
	default:
		log.Fatal("report_mode must be one of terse, verbose, or json")
	}

	// If input_results is true we're not running benchmarks, just transforming input results based on reportMode
	if *inputResults {
		rpt, err := vegeta.FromReader(os.Stdin)
		if err != nil {
			log.Fatalf("error reading report: %v", err)
		}
		switch *reportMode {
		case "json":
			err = fmt.Errorf("asked to report JSON on JSON input")
		case "terse":
			err = rpt.ReportTerse(os.Stdout)
		case "verbose":
			err = rpt.ReportVerbose(os.Stdout)
		}
		if err != nil {
			log.Fatalf("error writing report: %v", err)
		}

		os.Exit(0)
	}

	var cluster struct {
		Token      string   `json:"token"`
		VaultAddrs []string `json:"vault_addrs"`
	}
	switch {
	case *clusterJson != "" && *vaultAddr != "":
		log.Fatalf("cannot specify both cluster_json and vault_addr")
	case *clusterJson != "":
		b, err := ioutil.ReadFile(*clusterJson)
		if err != nil {
			log.Fatalf("error reading cluster_json file %q: %v", *clusterJson, err)
		}
		err = json.Unmarshal(b, &cluster)
		if err != nil {
			log.Fatalf("error decoding cluster_json file %q: %v", *clusterJson, err)
		}
	case *vaultAddr != "":
		cluster.VaultAddrs = []string{*vaultAddr}
	case os.Getenv("VAULT_ADDR") != "":
		cluster.VaultAddrs = []string{os.Getenv("VAULT_ADDR")}
	default:
		log.Fatalf("must specify one of cluster_json, vault_addr, or $VAULT_ADDR")
	}

	switch {
	case *vaultToken != "":
		cluster.Token = *vaultToken
	case cluster.Token == "" && os.Getenv("VAULT_TOKEN") != "":
		cluster.Token = os.Getenv("VAULT_TOKEN")
	}
	if cluster.Token == "" {
		log.Fatal("must specify one of cluster_json, vault_token, or $VAULT_TOKEN")
	}

	if *caPEMFile == "" {
		*caPEMFile = os.Getenv("VAULT_CACERT")
	}

	// Setup annotations and testRunning metric
	var annoLabels []string
	var annoValues []string
	if *annotate != "" {
		for _, kv := range strings.Split(*annotate, ",") {
			kvPair := strings.SplitN(kv, "=", 2)
			if len(kvPair) != 2 || kvPair[0] == "" {
				log.Fatalf("annotate should contain comma-separated list of name=value pairs, got: %s", *annotate)
			}
			annoLabels = append(annoLabels, kvPair[0])
			annoValues = append(annoValues, kvPair[1])
		}
	}

	var testRunning = prometheus.NewGaugeVec(prometheus.GaugeOpts{
		Name: "bench_running",
		Help: "is the benchmark attack executing",
	}, annoLabels)
	prometheus.MustRegister(testRunning)
	testRunning.WithLabelValues(annoValues...).Set(0)

	// Setup our prometheus listener
	http.Handle("/metrics", promhttp.Handler())
	go func() {
		_ = http.ListenAndServe(":2112", nil)
	}()

	// Create vault clients
	var clients []*vaultapi.Client
	var clientCert, clientKey string
	for _, addr := range cluster.VaultAddrs {
		tlsCfg := &vaultapi.TLSConfig{}
		cfg := vaultapi.DefaultConfig()
		if *caPEMFile != "" {
			tlsCfg.CACert = *caPEMFile
		}
		if spec.PctCertLogin > 0 {
			// Create self-signed CA
			benchCA, err := vegeta.GenerateCA()
			if err != nil {
				log.Fatalf("error generating benchmark CA: %v", err)
			}

			// Generate Client cert for Cert Auth
			clientCert, clientKey, err = vegeta.GenerateCert(benchCA.Template, benchCA.Signer)
			if err != nil {
				log.Fatalf("error generating client cert: %v", err)
			}

			// Create X509 Key Pair
			keyPair, err := tls.X509KeyPair([]byte(clientCert), []byte(clientKey))
			if err != nil {
				log.Fatalf("error generating client key pair: %v", err)
			}
			cfg.HttpClient.Transport.(*http.Transport).TLSClientConfig.Certificates = []tls.Certificate{keyPair}
		}
		err := cfg.ConfigureTLS(tlsCfg)
		if err != nil {
			log.Fatalf("error creating vault client: %v", err)
		}
		cfg.Address = addr
		client, err := vaultapi.NewClient(cfg)
		if err != nil {
			log.Fatalf("error creating vault client: %v", err)
		}
		client.SetToken(cluster.Token)
		clients = append(clients, client)
	}

	var wg sync.WaitGroup

	if *pprofInterval != 0 {
		_ = os.Setenv("VAULT_ADDR", cluster.VaultAddrs[0])
		_ = os.Setenv("VAULT_TOKEN", cluster.Token)
		if *caPEMFile != "" {
			_ = os.Setenv("VAULT_CACERT", *caPEMFile)
		}
		cmd := exec.Command("vault", "debug", "-duration", (2 * *duration).String(),
			"-interval", pprofInterval.String(), "-compress=false")
		wg.Add(1)
		go func() {
			defer wg.Done()
			out, err := cmd.CombinedOutput()
			if err != nil {
				log.Printf("error running pprof: %v", err)
			}
			log.Printf("pprof: %s", out)
		}()

		defer func() {
			// We can't use CommandContext because that uses sigkill, and we
			// want the debug process to wrap things up and write indexes/etc.
			log.Println("stopping pprof")
			cmd.Process.Signal(os.Interrupt)
		}()
	}

	if *auditPath != "" {
		err := clients[0].Sys().EnableAuditWithOptions("bench-audit", &vaultapi.EnableAuditOptions{
			Type: "file",
			Options: map[string]string{
				"file_path": *auditPath,
			},
		})
		if err != nil {
			log.Fatalf("error enabling audit device: %v", err)
		}
	}

	var caPEM string
	if *caPEMFile != "" {
		b, err := ioutil.ReadFile(*caPEMFile)
		if err != nil {
			log.Fatal(err)
		}
		caPEM = string(b)
	}

	testRunning.WithLabelValues(annoValues...).Set(1)
	tm, err := vegeta.BuildTargets(spec, clients[0], caPEM, clientCert)
	if err != nil {
		log.Fatalf("target setup failed: %v", err)
	}

	var l sync.Mutex
	for _, client := range clients {
		wg.Add(1)
		go func(client *vaultapi.Client) {
			defer wg.Done()

			if *debug {
				l.Lock()
				fmt.Println("=== Debug Info ===")
				fmt.Printf("Client: %s\n", client.Address())
				tm.DebugInfo(client)
				l.Unlock()
			}

			rpt, err := vegeta.Attack(tm, client, *duration, *rps, *workers)
			if err != nil {
				log.Fatal("attack error", err)
			}

			l.Lock()
			// TODO rethink how we present results when multiple nodes are attacked
			fmt.Println(client.Address())
			switch *reportMode {
			case "json":
				rpt.ReportJSON(os.Stdout)
			case "verbose":
				rpt.ReportVerbose(os.Stdout)
			default:
				rpt.ReportTerse(os.Stdout)
			}
			fmt.Println()
			l.Unlock()
		}(client)
	}
	testRunning.WithLabelValues(annoValues...).Set(0)

	wg.Wait()
}<|MERGE_RESOLUTION|>--- conflicted
+++ resolved
@@ -57,13 +57,10 @@
 		cassandraDBRoleConfigJSON = flag.String("cassandradb_role_config_json", "", "when specified, path to CassandraDB benchmark role configuration JSON file to use")
 		ldapConfigJSON            = flag.String("ldap_config_json", "", "path to JSON file containing Vault LDAP Auth configuration")
 		ldapTestUserCredsJSON     = flag.String("ldap_test_user_creds_json", "", "path to JSON file containing test user credentials for LDAP Auth benchmarking")
-<<<<<<< HEAD
 		postgresqlDBConfigJSON    = flag.String("postgresql_config_json", "", "path to JSON file containing Vault PostgreSQLDB configuration")
 		postgresqlRoleConfigJSON  = flag.String("postgresql_role_config_json", "", "when specified, path to PostgreSQLDB benchmark role configuration JSON file to use")
-=======
 		couchbaseConfigJSON       = flag.String("couchbase_config_json", "", "path to JSON file containing Vault Couchbase configuration")
 		couchbaseRoleConfigJSON   = flag.String("couchbase_role_config_json", "", "when specified, path to Couchbase benchmark role configuration JSON file to use")
->>>>>>> 904f7d01
 	)
 
 	// test-related settings
@@ -88,11 +85,8 @@
 	flag.IntVar(&spec.PctTransitDecrypt, "pct_transit_decrypt", 0, "percent of requests that are decrypt requests to transit")
 	flag.IntVar(&spec.PctCassandraRead, "pct_cassandradb_read", 0, "percent of requests that are CassandraDB credential generations")
 	flag.IntVar(&spec.PctLDAPLogin, "pct_ldap_login", 0, "percent of requests that are LDAP logins")
-<<<<<<< HEAD
 	flag.IntVar(&spec.PctPostgreSQLRead, "pct_postgresql_read", 0, "percent of requests that are PostgreSQL credential generations")
-=======
 	flag.IntVar(&spec.PctCouchbaseRead, "pct_couchbase_read", 0, "percent of requests that are Couchbase dynamic credential generations")
->>>>>>> 904f7d01
 
 	// Config Options
 	flag.DurationVar(&spec.PkiConfig.SetupDelay, "pki_setup_delay", 50*time.Millisecond, "When running PKI tests, delay after creating mount before attempting issuer creation")
@@ -150,7 +144,6 @@
 		}
 	}
 
-<<<<<<< HEAD
 	if spec.PctPostgreSQLRead > 0 {
 		if err := spec.PostgreSQLDBConfig.FromJSON(*postgresqlDBConfigJSON); err != nil {
 			log.Fatalf("unable to parse PostgreSQL config at %v: %v", *postgresqlDBConfigJSON, err)
@@ -158,7 +151,8 @@
 
 		if err := spec.PostgreSQLRoleConfig.FromJSON(*postgresqlRoleConfigJSON); err != nil {
 			log.Fatalf("unable to parse PostgreSQL Role config at %v: %v", *postgresqlRoleConfigJSON, err)
-=======
+		}
+	}
 	if spec.PctCouchbaseRead > 0 {
 		if err := spec.CouchbaseConfig.FromJSON(*couchbaseConfigJSON); err != nil {
 			log.Fatalf("unable to parse Couchbase config at %v: %v", *couchbaseConfigJSON, err)
@@ -166,7 +160,6 @@
 
 		if err := spec.CouchbaseRoleConfig.FromJSON(*couchbaseRoleConfigJSON); err != nil {
 			log.Fatalf("unable to parse Couchbase role config at %v: %v", *couchbaseRoleConfigJSON, err)
->>>>>>> 904f7d01
 		}
 	}
 
