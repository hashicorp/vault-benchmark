package main

import (
	"crypto/tls"
	"encoding/json"
	"flag"
	"fmt"
	"io/ioutil"
	"log"
	"math/rand"
	"net/http"
	_ "net/http/pprof"
	"os"
	"os/exec"
	"strings"
	"sync"
	"time"

	"github.com/hashicorp/vault-tools/benchmark-vault/vegeta"
	vaultapi "github.com/hashicorp/vault/api"
	"github.com/prometheus/client_golang/prometheus"
	"github.com/prometheus/client_golang/prometheus/promhttp"
)

func init() {
	// This doesn't need to be in an init, just putting it here to call it out.
	rand.Seed(time.Now().UnixNano())
}

func main() {
	var (
		// Vault related settings
		vaultAddr   = flag.String("vault_addr", "", "vault address, overrides VAULT_ADDR")
		clusterJson = flag.String("cluster_json", "", "path to cluster.json file")
		vaultToken  = flag.String("vault_token", "", "vault token, overrides VAULT_TOKEN")
		auditPath   = flag.String("audit_path", "", "when creating vault cluster, path to file for audit log")
		caPEMFile   = flag.String("ca_pem_file", "", "when using external vault with HTTPS, path to its CA file in PEM format")

		// benchmark-vault settings
		workers       = flag.Int("workers", 10, "number of workers aka virtual users")
		rps           = flag.Int("rps", 0, "requests per second, or 0 for as fast as we can")
		duration      = flag.Duration("duration", 10*time.Second, "test duration")
		reportMode    = flag.String("report_mode", "terse", "reporting mode: terse, verbose, json")
		pprofInterval = flag.Duration("pprof_interval", 0, "collection interval for vault debug pprof profiling")
		inputResults  = flag.Bool("input_results", false, "instead of running tests, read a JSON file from a previous test run")
		annotate      = flag.String("annotate", "", "comma-separated name=value pairs include in bench_running prometheus metric, try name 'testname' for dashboard example")
		debug         = flag.Bool("debug", false, "before running tests, execute each benchmark target and output request/response info")

		pkiConfigJSON             = flag.String("pki_config_json", "", "when specified, path to PKI benchmark configuration JSON file to use")
		sshCaConfigJSON           = flag.String("ssh_ca_config_json", "", "when specified, path to SSH CA benchmark configuration JSON file to use")
		transitSignConfigJSON     = flag.String("transit_sign_config_json", "", "when specified, path to Transit sign benchmark configuration JSON file to use")
		transitVerifyConfigJSON   = flag.String("transit_verify_config_json", "", "when specified, path to Transit verify benchmark configuration JSON file to use")
		transitEncryptConfigJSON  = flag.String("transit_encrypt_config_json", "", "when specified, path to Transit encrypt benchmark configuration JSON file to use")
		transitDecryptConfigJSON  = flag.String("transit_decrypt_config_json", "", "when specified, path to Transit decrypt benchmark configuration JSON file to use")
		cassandraDBConfigJSON     = flag.String("cassandradb_config_json", "", "path to JSON file containing Vault CassandraDB configuration")
		cassandraDBRoleConfigJSON = flag.String("cassandradb_role_config_json", "", "when specified, path to CassandraDB benchmark role configuration JSON file to use")
		ldapConfigJSON            = flag.String("ldap_config_json", "", "path to JSON file containing Vault LDAP Auth/Secrets configuration")
		ldapTestUserCredsJSON     = flag.String("ldap_test_user_creds_json", "", "path to JSON file containing test user credentials for LDAP Auth benchmarking")
<<<<<<< HEAD
		mongoDBConfigJSON         = flag.String("mongodb_config_json", "", "path to JSON file containing Vault MongoDB configuration")
		mongoDBRoleConfigJSON     = flag.String("mongodb_role_config_json", "", "when specified, path to MongoDB benchmark role configuration JSON file to use")
=======
		ldapStaticRoleConfigJSON  = flag.String("ldap_static_role_json", "", "path to JSON file containing test secret for LDAP Secret Engine static role benchmarking")
		ldapDynamicRoleConfigJSON = flag.String("ldap_dynamic_role_json", "", "path to JSON file containing test secret for LDAP Secret Engine dynamic role benchmarking")
>>>>>>> 2803d8a5
		postgresqlDBConfigJSON    = flag.String("postgresql_config_json", "", "path to JSON file containing Vault PostgreSQLDB configuration")
		postgresqlRoleConfigJSON  = flag.String("postgresql_role_config_json", "", "when specified, path to PostgreSQLDB benchmark role configuration JSON file to use")
		couchbaseConfigJSON       = flag.String("couchbase_config_json", "", "path to JSON file containing Vault Couchbase configuration")
		couchbaseRoleConfigJSON   = flag.String("couchbase_role_config_json", "", "when specified, path to Couchbase benchmark role configuration JSON file to use")
		kubernetesConfigJSON      = flag.String("k8s_config_json", "", "path to JSON file containing Vault Kubernetes Auth configuration")
		kubernetesRoleConfigJSON  = flag.String("k8s_role_config_json", "", "path to JSON file containing Kubernetes Role configuration to use for Kubernetes Auth benchmarking")
		sshSignerCAConfigJSON     = flag.String("ssh_signer_ca_config_json", "", "when specified, path to SSH Signer CA Config JSON file to use")
		sshSignerRoleConfigJSON   = flag.String("ssh_signer_role_config_json", "", "when specified, path to SSH Signer Role Config JSON file to use")
	)

	// test-related settings
	var spec = vegeta.TestSpecification{RandomMounts: true}
	flag.IntVar(&spec.NumKVs, "numkvs", 1000, "num KVs to use for KV operations")
	flag.IntVar(&spec.KVSize, "kvsize", 1, "num KVs to use for KV operations")
	flag.DurationVar(&spec.TokenTTL, "token_ttl", time.Hour, "ttl to use for logins")
	flag.IntVar(&spec.PctKvv1Write, "pct_kvv1_write", 0, "percent of requests that are kvv1 writes")
	flag.IntVar(&spec.PctKvv1Read, "pct_kvv1_read", 0, "percent of requests that are kvv1 reads")
	flag.IntVar(&spec.PctKvv2Write, "pct_kvv2_write", 0, "percent of requests that are kvv2 writes")
	flag.IntVar(&spec.PctKvv2Read, "pct_kvv2_read", 0, "percent of requests that are kvv2 reads")
	flag.IntVar(&spec.PctApproleLogin, "pct_approle_login", 0, "percent of requests that are approle logins")
	flag.IntVar(&spec.PctCertLogin, "pct_cert_login", 0, "percent of requests that are cert logins")
	flag.IntVar(&spec.PctPkiIssue, "pct_pki_issue", 0, "percent of requests that are pki issue certs")
	flag.IntVar(&spec.PctSshCaIssue, "pct_ssh_ca_issue", 0, "percent of requests that are ssh issue certs")
	flag.IntVar(&spec.PctHAStatus, "pct_ha_status", 0, "percent of requests that are ha status requests (/sys/ha-status)")
	flag.IntVar(&spec.PctSealStatus, "pct_seal_status", 0, "percent of requests that are seal status requests (/sys/seal-status)")
	flag.IntVar(&spec.PctMetrics, "pct_metrics", 0, "percent of requests that are read requests to metrics (/sys/metrics)")
	flag.IntVar(&spec.PctTransitSign, "pct_transit_sign", 0, "percent of requests that are sign requests to transit")
	flag.IntVar(&spec.PctTransitVerify, "pct_transit_verify", 0, "percent of requests that are verify requests to transit")
	flag.IntVar(&spec.PctTransitEncrypt, "pct_transit_encrypt", 0, "percent of requests that are encrypt requests to transit")
	flag.IntVar(&spec.PctTransitDecrypt, "pct_transit_decrypt", 0, "percent of requests that are decrypt requests to transit")
	flag.IntVar(&spec.PctCassandraRead, "pct_cassandradb_read", 0, "percent of requests that are CassandraDB credential generations")
	flag.IntVar(&spec.PctLDAPLogin, "pct_ldap_login", 0, "percent of requests that are LDAP logins")
<<<<<<< HEAD
	flag.IntVar(&spec.PctMongoRead, "pct_mongodb_read", 0, "percent of requests that are MongoDB credential generations")
=======
	flag.IntVar(&spec.PctLDAPStaticRead, "pct_ldap_static_role_read", 0, "percent of requests that are LDAP static role reads")
	flag.IntVar(&spec.PctLDAPStaticRotate, "pct_ldap_static_role_rotate", 0, "percent of requests that are LDAP static role rotates")
	flag.IntVar(&spec.PctLDAPDynamicRead, "pct_ldap_dynamic_role_read", 0, "percent of requests that are LDAP dynamic reads")
>>>>>>> 2803d8a5
	flag.IntVar(&spec.PctPostgreSQLRead, "pct_postgresql_read", 0, "percent of requests that are PostgreSQL credential generations")
	flag.IntVar(&spec.PctCouchbaseRead, "pct_couchbase_read", 0, "percent of requests that are Couchbase dynamic credential generations")
	flag.IntVar(&spec.PctKubernetesLogin, "pct_k8s_login", 0, "percent of requests that are Kubernetes logins")
	flag.IntVar(&spec.PctSSHSign, "pct_ssh_sign", 0, "percent of requests that are SSH Client Key Sign operations")

	// Config Options
	flag.DurationVar(&spec.PkiConfig.SetupDelay, "pki_setup_delay", 50*time.Millisecond, "When running PKI tests, delay after creating mount before attempting issuer creation")
	flag.DurationVar(&spec.SshCaConfig.SetupDelay, "ssh_ca_setup_delay", 50*time.Millisecond, "When running SSH CA tests, delay after creating mount before attempting issuer creation")
	flag.DurationVar(&spec.TransitSignConfig.SetupDelay, "transit_sign_setup_delay", 50*time.Millisecond, "When running Transit sign tests, delay after creating mount before attempting key creation")
	flag.DurationVar(&spec.TransitVerifyConfig.SetupDelay, "transit_verify_setup_delay", 50*time.Millisecond, "When running Transit verify tests, delay after creating mount before attempting key creation")
	flag.DurationVar(&spec.TransitEncryptConfig.SetupDelay, "transit_encrypt_setup_delay", 50*time.Millisecond, "When running Transit encrypt tests, delay after creating mount before attempting key creation")
	flag.DurationVar(&spec.TransitDecryptConfig.SetupDelay, "transit_decrypt_setup_delay", 50*time.Millisecond, "When running Transit decrypt tests, delay after creating mount before attempting key creation")

	flag.Parse()

	if err := spec.PkiConfig.FromJSON(*pkiConfigJSON); err != nil {
		log.Fatalf("unable to parse PKI config at %v: %v", *pkiConfigJSON, err)
	}

	if err := spec.SshCaConfig.FromJSON(*sshCaConfigJSON); err != nil {
		log.Fatalf("unable to parse SSH CA config at %v: %v", *sshCaConfigJSON, err)
	}

	if err := spec.TransitSignConfig.FromJSON(*transitSignConfigJSON); err != nil {
		log.Fatalf("unable to parse Transit sign config at %v: %v", *transitSignConfigJSON, err)
	}

	if err := spec.TransitVerifyConfig.FromJSON(*transitVerifyConfigJSON); err != nil {
		log.Fatalf("unable to parse Transit verify config at %v: %v", *transitVerifyConfigJSON, err)
	}

	if err := spec.TransitEncryptConfig.FromJSON(*transitEncryptConfigJSON); err != nil {
		log.Fatalf("unable to parse Transit encrypt config at %v: %v", *transitEncryptConfigJSON, err)
	}

	if err := spec.TransitDecryptConfig.FromJSON(*transitDecryptConfigJSON); err != nil {
		log.Fatalf("unable to parse Transit decrypt config at %v: %v", *transitDecryptConfigJSON, err)
	}

	// Only attempt to load/generate config if actually testing
	// This is only needed since we are requiring configs for these tests
	if spec.PctCassandraRead > 0 {
		if err := spec.CassandraDBConfig.FromJSON(*cassandraDBConfigJSON); err != nil {
			log.Fatalf("unable to parse CassandraDB config at %v: %v", *cassandraDBConfigJSON, err)
		}

		if err := spec.CassandraDBRoleConfig.FromJSON(*cassandraDBRoleConfigJSON); err != nil {
			log.Fatalf("unable to parse CassandraDB Role config at %v: %v", *cassandraDBRoleConfigJSON, err)
		}
	}

	if spec.PctLDAPLogin > 0 {
		if err := spec.LDAPAuthConfig.FromJSON(*ldapConfigJSON); err != nil {
			log.Fatalf("unable to parse LDAP Config at %v: %v", *ldapConfigJSON, err)
		}

		if err := spec.LDAPTestUserConfig.FromJSON(*ldapTestUserCredsJSON); err != nil {
			log.Fatalf("unable to parse test LDAP user credentials at %v: %v", *ldapTestUserCredsJSON, err)
		}
	}

<<<<<<< HEAD
	if spec.PctMongoRead > 0 {
		if err := spec.MongoDBConfig.FromJSON(*mongoDBConfigJSON); err != nil {
			log.Fatalf("unable to parse MongoDB config at %v: %v", *mongoDBConfigJSON, err)
		}

		if err := spec.MongoDBRoleConfig.FromJSON(*mongoDBRoleConfigJSON); err != nil {
			log.Fatalf("unable to parse MongoDB Role config at %v: %v", *mongoDBRoleConfigJSON, err)
=======
	if spec.PctLDAPStaticRead > 0 || spec.PctLDAPStaticRotate > 0 {
		if err := spec.LDAPSecretConfig.FromJSON(*ldapConfigJSON); err != nil {
			log.Fatalf("unable to parse LDAP Config at %v: %v", *ldapConfigJSON, err)
		}

		if err := spec.LDAPStaticRoleConfig.FromJSON(*ldapStaticRoleConfigJSON); err != nil {
			log.Fatalf("unable to parse test LDAP user credentials at %v: %v", *ldapStaticRoleConfigJSON, err)
		}
	}

	if spec.PctLDAPDynamicRead > 0 {
		if err := spec.LDAPSecretConfig.FromJSON(*ldapConfigJSON); err != nil {
			log.Fatalf("unable to parse LDAP Config at %v: %v", *ldapConfigJSON, err)
		}

		if err := spec.LDAPDynamicRoleConfig.FromJSON(*ldapDynamicRoleConfigJSON); err != nil {
			log.Fatalf("unable to parse test LDAP user credentials at %v: %v", *ldapDynamicRoleConfigJSON, err)
>>>>>>> 2803d8a5
		}
	}

	if spec.PctPostgreSQLRead > 0 {
		if err := spec.PostgreSQLDBConfig.FromJSON(*postgresqlDBConfigJSON); err != nil {
			log.Fatalf("unable to parse PostgreSQL config at %v: %v", *postgresqlDBConfigJSON, err)
		}

		if err := spec.PostgreSQLRoleConfig.FromJSON(*postgresqlRoleConfigJSON); err != nil {
			log.Fatalf("unable to parse PostgreSQL Role config at %v: %v", *postgresqlRoleConfigJSON, err)
		}
	}
	if spec.PctCouchbaseRead > 0 {
		if err := spec.CouchbaseConfig.FromJSON(*couchbaseConfigJSON); err != nil {
			log.Fatalf("unable to parse Couchbase config at %v: %v", *couchbaseConfigJSON, err)
		}

		if err := spec.CouchbaseRoleConfig.FromJSON(*couchbaseRoleConfigJSON); err != nil {
			log.Fatalf("unable to parse Couchbase role config at %v: %v", *couchbaseRoleConfigJSON, err)
		}
	}

	if spec.PctKubernetesLogin > 0 {
		if err := spec.KubernetesAuthConfig.FromJSON(*kubernetesConfigJSON); err != nil {
			log.Fatalf("unable to parse Kubernetes config at %v: %v", *kubernetesConfigJSON, err)
		}

		if err := spec.KubernetesTestRoleConfig.FromJSON(*kubernetesRoleConfigJSON); err != nil {
			log.Fatalf("unable to parse Kubernetes role config at %v: %v", *kubernetesRoleConfigJSON, err)
		}
	}

	if spec.PctSSHSign > 0 {
		if err := spec.SSHSignerCAConfig.FromJSON(*sshSignerCAConfigJSON); err != nil {
			log.Fatalf("unable to parse SSH CA config at %v: %v", *sshSignerCAConfigJSON, err)
		}
		if err := spec.SSHSignerRoleConfig.FromJSON(*sshSignerRoleConfigJSON); err != nil {
			log.Fatalf("unable to parse SSH CA config at %v: %v", *sshSignerRoleConfigJSON, err)
		}
	}

	switch *reportMode {
	case "terse", "verbose", "json":
	default:
		log.Fatal("report_mode must be one of terse, verbose, or json")
	}

	// If input_results is true we're not running benchmarks, just transforming input results based on reportMode
	if *inputResults {
		rpt, err := vegeta.FromReader(os.Stdin)
		if err != nil {
			log.Fatalf("error reading report: %v", err)
		}
		switch *reportMode {
		case "json":
			err = fmt.Errorf("asked to report JSON on JSON input")
		case "terse":
			err = rpt.ReportTerse(os.Stdout)
		case "verbose":
			err = rpt.ReportVerbose(os.Stdout)
		}
		if err != nil {
			log.Fatalf("error writing report: %v", err)
		}

		os.Exit(0)
	}

	var cluster struct {
		Token      string   `json:"token"`
		VaultAddrs []string `json:"vault_addrs"`
	}
	switch {
	case *clusterJson != "" && *vaultAddr != "":
		log.Fatalf("cannot specify both cluster_json and vault_addr")
	case *clusterJson != "":
		b, err := ioutil.ReadFile(*clusterJson)
		if err != nil {
			log.Fatalf("error reading cluster_json file %q: %v", *clusterJson, err)
		}
		err = json.Unmarshal(b, &cluster)
		if err != nil {
			log.Fatalf("error decoding cluster_json file %q: %v", *clusterJson, err)
		}
	case *vaultAddr != "":
		cluster.VaultAddrs = []string{*vaultAddr}
	case os.Getenv("VAULT_ADDR") != "":
		cluster.VaultAddrs = []string{os.Getenv("VAULT_ADDR")}
	default:
		log.Fatalf("must specify one of cluster_json, vault_addr, or $VAULT_ADDR")
	}

	switch {
	case *vaultToken != "":
		cluster.Token = *vaultToken
	case cluster.Token == "" && os.Getenv("VAULT_TOKEN") != "":
		cluster.Token = os.Getenv("VAULT_TOKEN")
	}
	if cluster.Token == "" {
		log.Fatal("must specify one of cluster_json, vault_token, or $VAULT_TOKEN")
	}

	if *caPEMFile == "" {
		*caPEMFile = os.Getenv("VAULT_CACERT")
	}

	// Setup annotations and testRunning metric
	var annoLabels []string
	var annoValues []string
	if *annotate != "" {
		for _, kv := range strings.Split(*annotate, ",") {
			kvPair := strings.SplitN(kv, "=", 2)
			if len(kvPair) != 2 || kvPair[0] == "" {
				log.Fatalf("annotate should contain comma-separated list of name=value pairs, got: %s", *annotate)
			}
			annoLabels = append(annoLabels, kvPair[0])
			annoValues = append(annoValues, kvPair[1])
		}
	}

	var testRunning = prometheus.NewGaugeVec(prometheus.GaugeOpts{
		Name: "bench_running",
		Help: "is the benchmark attack executing",
	}, annoLabels)
	prometheus.MustRegister(testRunning)
	testRunning.WithLabelValues(annoValues...).Set(0)

	// Setup our prometheus listener
	http.Handle("/metrics", promhttp.Handler())
	go func() {
		_ = http.ListenAndServe(":2112", nil)
	}()

	// Create vault clients
	var clients []*vaultapi.Client
	var clientCert, clientKey string
	for _, addr := range cluster.VaultAddrs {
		tlsCfg := &vaultapi.TLSConfig{}
		cfg := vaultapi.DefaultConfig()
		if *caPEMFile != "" {
			tlsCfg.CACert = *caPEMFile
		}
		if spec.PctCertLogin > 0 {
			// Create self-signed CA
			benchCA, err := vegeta.GenerateCA()
			if err != nil {
				log.Fatalf("error generating benchmark CA: %v", err)
			}

			// Generate Client cert for Cert Auth
			clientCert, clientKey, err = vegeta.GenerateCert(benchCA.Template, benchCA.Signer)
			if err != nil {
				log.Fatalf("error generating client cert: %v", err)
			}

			// Create X509 Key Pair
			keyPair, err := tls.X509KeyPair([]byte(clientCert), []byte(clientKey))
			if err != nil {
				log.Fatalf("error generating client key pair: %v", err)
			}
			cfg.HttpClient.Transport.(*http.Transport).TLSClientConfig.Certificates = []tls.Certificate{keyPair}
		}
		err := cfg.ConfigureTLS(tlsCfg)
		if err != nil {
			log.Fatalf("error creating vault client: %v", err)
		}
		cfg.Address = addr
		client, err := vaultapi.NewClient(cfg)
		if err != nil {
			log.Fatalf("error creating vault client: %v", err)
		}
		client.SetToken(cluster.Token)
		clients = append(clients, client)
	}

	var wg sync.WaitGroup

	if *pprofInterval != 0 {
		_ = os.Setenv("VAULT_ADDR", cluster.VaultAddrs[0])
		_ = os.Setenv("VAULT_TOKEN", cluster.Token)
		if *caPEMFile != "" {
			_ = os.Setenv("VAULT_CACERT", *caPEMFile)
		}
		cmd := exec.Command("vault", "debug", "-duration", (2 * *duration).String(),
			"-interval", pprofInterval.String(), "-compress=false")
		wg.Add(1)
		go func() {
			defer wg.Done()
			out, err := cmd.CombinedOutput()
			if err != nil {
				log.Printf("error running pprof: %v", err)
			}
			log.Printf("pprof: %s", out)
		}()

		defer func() {
			// We can't use CommandContext because that uses sigkill, and we
			// want the debug process to wrap things up and write indexes/etc.
			log.Println("stopping pprof")
			cmd.Process.Signal(os.Interrupt)
		}()
	}

	if *auditPath != "" {
		err := clients[0].Sys().EnableAuditWithOptions("bench-audit", &vaultapi.EnableAuditOptions{
			Type: "file",
			Options: map[string]string{
				"file_path": *auditPath,
			},
		})
		if err != nil {
			log.Fatalf("error enabling audit device: %v", err)
		}
	}

	var caPEM string
	if *caPEMFile != "" {
		b, err := ioutil.ReadFile(*caPEMFile)
		if err != nil {
			log.Fatal(err)
		}
		caPEM = string(b)
	}

	testRunning.WithLabelValues(annoValues...).Set(1)
	tm, err := vegeta.BuildTargets(spec, clients[0], caPEM, clientCert)
	if err != nil {
		log.Fatalf("target setup failed: %v", err)
	}

	var l sync.Mutex
	results := make(map[string]*vegeta.Reporter)
	for _, client := range clients {
		wg.Add(1)
		go func(client *vaultapi.Client) {
			defer wg.Done()

			if *debug {
				l.Lock()
				fmt.Println("=== Debug Info ===")
				fmt.Printf("Client: %s\n", client.Address())
				tm.DebugInfo(client)
				l.Unlock()
			}

			rpt, err := vegeta.Attack(tm, client, *duration, *rps, *workers)
			if err != nil {
				log.Fatal("attack error", err)
			}

			l.Lock()
			// TODO rethink how we present results when multiple nodes are attacked
			results[client.Address()] = rpt
			l.Unlock()
		}(client)
	}
	testRunning.WithLabelValues(annoValues...).Set(0)

	wg.Wait()

	for _, client := range clients {
		addr := client.Address()
		rpt := results[addr]
		fmt.Println(addr)
		switch *reportMode {
		case "json":
			rpt.ReportJSON(os.Stdout)
		case "verbose":
			rpt.ReportVerbose(os.Stdout)
		default:
			rpt.ReportTerse(os.Stdout)
		}
		fmt.Println()
	}
}<|MERGE_RESOLUTION|>--- conflicted
+++ resolved
@@ -56,13 +56,10 @@
 		cassandraDBRoleConfigJSON = flag.String("cassandradb_role_config_json", "", "when specified, path to CassandraDB benchmark role configuration JSON file to use")
 		ldapConfigJSON            = flag.String("ldap_config_json", "", "path to JSON file containing Vault LDAP Auth/Secrets configuration")
 		ldapTestUserCredsJSON     = flag.String("ldap_test_user_creds_json", "", "path to JSON file containing test user credentials for LDAP Auth benchmarking")
-<<<<<<< HEAD
 		mongoDBConfigJSON         = flag.String("mongodb_config_json", "", "path to JSON file containing Vault MongoDB configuration")
 		mongoDBRoleConfigJSON     = flag.String("mongodb_role_config_json", "", "when specified, path to MongoDB benchmark role configuration JSON file to use")
-=======
 		ldapStaticRoleConfigJSON  = flag.String("ldap_static_role_json", "", "path to JSON file containing test secret for LDAP Secret Engine static role benchmarking")
 		ldapDynamicRoleConfigJSON = flag.String("ldap_dynamic_role_json", "", "path to JSON file containing test secret for LDAP Secret Engine dynamic role benchmarking")
->>>>>>> 2803d8a5
 		postgresqlDBConfigJSON    = flag.String("postgresql_config_json", "", "path to JSON file containing Vault PostgreSQLDB configuration")
 		postgresqlRoleConfigJSON  = flag.String("postgresql_role_config_json", "", "when specified, path to PostgreSQLDB benchmark role configuration JSON file to use")
 		couchbaseConfigJSON       = flag.String("couchbase_config_json", "", "path to JSON file containing Vault Couchbase configuration")
@@ -95,13 +92,10 @@
 	flag.IntVar(&spec.PctTransitDecrypt, "pct_transit_decrypt", 0, "percent of requests that are decrypt requests to transit")
 	flag.IntVar(&spec.PctCassandraRead, "pct_cassandradb_read", 0, "percent of requests that are CassandraDB credential generations")
 	flag.IntVar(&spec.PctLDAPLogin, "pct_ldap_login", 0, "percent of requests that are LDAP logins")
-<<<<<<< HEAD
 	flag.IntVar(&spec.PctMongoRead, "pct_mongodb_read", 0, "percent of requests that are MongoDB credential generations")
-=======
 	flag.IntVar(&spec.PctLDAPStaticRead, "pct_ldap_static_role_read", 0, "percent of requests that are LDAP static role reads")
 	flag.IntVar(&spec.PctLDAPStaticRotate, "pct_ldap_static_role_rotate", 0, "percent of requests that are LDAP static role rotates")
 	flag.IntVar(&spec.PctLDAPDynamicRead, "pct_ldap_dynamic_role_read", 0, "percent of requests that are LDAP dynamic reads")
->>>>>>> 2803d8a5
 	flag.IntVar(&spec.PctPostgreSQLRead, "pct_postgresql_read", 0, "percent of requests that are PostgreSQL credential generations")
 	flag.IntVar(&spec.PctCouchbaseRead, "pct_couchbase_read", 0, "percent of requests that are Couchbase dynamic credential generations")
 	flag.IntVar(&spec.PctKubernetesLogin, "pct_k8s_login", 0, "percent of requests that are Kubernetes logins")
@@ -163,7 +157,6 @@
 		}
 	}
 
-<<<<<<< HEAD
 	if spec.PctMongoRead > 0 {
 		if err := spec.MongoDBConfig.FromJSON(*mongoDBConfigJSON); err != nil {
 			log.Fatalf("unable to parse MongoDB config at %v: %v", *mongoDBConfigJSON, err)
@@ -171,7 +164,10 @@
 
 		if err := spec.MongoDBRoleConfig.FromJSON(*mongoDBRoleConfigJSON); err != nil {
 			log.Fatalf("unable to parse MongoDB Role config at %v: %v", *mongoDBRoleConfigJSON, err)
-=======
+		}
+	}
+
+
 	if spec.PctLDAPStaticRead > 0 || spec.PctLDAPStaticRotate > 0 {
 		if err := spec.LDAPSecretConfig.FromJSON(*ldapConfigJSON); err != nil {
 			log.Fatalf("unable to parse LDAP Config at %v: %v", *ldapConfigJSON, err)
@@ -189,7 +185,6 @@
 
 		if err := spec.LDAPDynamicRoleConfig.FromJSON(*ldapDynamicRoleConfigJSON); err != nil {
 			log.Fatalf("unable to parse test LDAP user credentials at %v: %v", *ldapDynamicRoleConfigJSON, err)
->>>>>>> 2803d8a5
 		}
 	}
 
