# This Dockerfile contains multiple targets.
# Use 'docker build --target=<name> .' to build one.
#
# Every target has a BIN_NAME argument that must be provided via --build-arg=BIN_NAME=<name>
# when building.


# ===================================
#
#   Non-release images.
#
# ===================================


# devbuild compiles the binary
# -----------------------------------
FROM golang:latest AS devbuild
ARG BIN_NAME=vault-benchmark
# Escape the GOPATH
WORKDIR /build
COPY . ./
RUN go build -o $BIN_NAME


# dev runs the binary from devbuild
# -----------------------------------
FROM alpine:latest AS dev
ARG BIN_NAME=vault-benchmark
# Export BIN_NAME for the CMD below, it can't see ARGs directly.
ENV BIN_NAME=$BIN_NAME
COPY --from=devbuild /build/$BIN_NAME /bin/
CMD /bin/$BIN_NAME


# ===================================
#
#   Release images.
#
# ===================================


# default release image
# -----------------------------------
FROM alpine:latest AS release-default

ARG BIN_NAME=vault-benchmark
# Export BIN_NAME for the CMD below, it can't see ARGs directly.
ENV BIN_NAME=$BIN_NAME
ARG PRODUCT_VERSION
ARG PRODUCT_REVISION
<<<<<<< HEAD
ARG PRODUCT_NAME=$BIN_NAME
# TARGETARCH and TARGETOS are set automatically when --platform is provided.
ARG TARGETOS TARGETARCH

LABEL maintainer="Team Vault Customer Engineering <team-vault-customer-engineering@hashicorp.com>"
LABEL version=$PRODUCT_VERSION
LABEL revision=$PRODUCT_REVISION
=======
ARG PRODUCT_NAME=vault-benchmark
ARG TARGETOS TARGETARCH

# Additional metadata labels used by container registries, platforms
# and certification scanners.
LABEL name="Vault Benchmark" \
      maintainer="Vault Team <vault@hashicorp.com>" \
      vendor="HashiCorp" \
      version=$PRODUCT_VERSION \
      release=$PRODUCT_VERSION \
      revision=$PRODUCT_REVISION
>>>>>>> 146580a7

# Create a non-root user to run the software.
RUN addgroup $PRODUCT_NAME && \
    adduser -S -G $PRODUCT_NAME 100

<<<<<<< HEAD
COPY dist/$TARGETOS/$TARGETARCH/$BIN_NAME /bin/

USER 100
CMD /bin/$BIN_NAME
=======
COPY dist/vault-benchmark /bin/

USER vault
CMD ["/bin/vault-benchmark"]
>>>>>>> 146580a7
<|MERGE_RESOLUTION|>--- conflicted
+++ resolved
@@ -48,7 +48,6 @@
 ENV BIN_NAME=$BIN_NAME
 ARG PRODUCT_VERSION
 ARG PRODUCT_REVISION
-<<<<<<< HEAD
 ARG PRODUCT_NAME=$BIN_NAME
 # TARGETARCH and TARGETOS are set automatically when --platform is provided.
 ARG TARGETOS TARGETARCH
@@ -56,32 +55,12 @@
 LABEL maintainer="Team Vault Customer Engineering <team-vault-customer-engineering@hashicorp.com>"
 LABEL version=$PRODUCT_VERSION
 LABEL revision=$PRODUCT_REVISION
-=======
-ARG PRODUCT_NAME=vault-benchmark
-ARG TARGETOS TARGETARCH
-
-# Additional metadata labels used by container registries, platforms
-# and certification scanners.
-LABEL name="Vault Benchmark" \
-      maintainer="Vault Team <vault@hashicorp.com>" \
-      vendor="HashiCorp" \
-      version=$PRODUCT_VERSION \
-      release=$PRODUCT_VERSION \
-      revision=$PRODUCT_REVISION
->>>>>>> 146580a7
 
 # Create a non-root user to run the software.
 RUN addgroup $PRODUCT_NAME && \
     adduser -S -G $PRODUCT_NAME 100
 
-<<<<<<< HEAD
 COPY dist/$TARGETOS/$TARGETARCH/$BIN_NAME /bin/
 
 USER 100
-CMD /bin/$BIN_NAME
-=======
-COPY dist/vault-benchmark /bin/
-
-USER vault
-CMD ["/bin/vault-benchmark"]
->>>>>>> 146580a7
+CMD /bin/$BIN_NAME